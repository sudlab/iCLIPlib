import re
import numpy as np
import pandas as pd
import CGAT.GTF as GTF


AMBIGUITY_CODES = {'M': 'AC',
                   'R': 'AG',
                   'W': 'AT',
                   'S': 'CG',
                   'Y': 'CT',
                   'K': 'GT',
                   'V': 'ACG',
                   'H': 'ACT',
                   'D': 'AGT',
                   'B': 'CGT',
                   'N': 'CGAT'}


##################################################
def IUPAC2Regex(sequence):

    for code, regex in AMBIGUITY_CODES.iteritems():
        sequence = re.sub(code, '[%s]' % regex, sequence)

    return sequence


##################################################
class TranscriptCoordInterconverter:
    '''Interconvert between genome domain and transcript domain 
    coordinates.
    
    As there are expected to be many calls against the same transcript,
    time can be saved by precomputation. Overlapping exons are merged.

    Parameters
    ----------
    transcript : sequence of `CGAT.GTF.Entry`
        Set of GTF entires representing a transcript.
    introns : bool, optional
        Use introns instead of exons (see below).

    Attributes
    ----------
    transcript_id : str
        Value of the transcript_id field of the transcript in quesiton.
        Taken from the transcript_id field of the first entry in 
        `transcript`.
    strand : str
        Strand of the transcript. Taken from the strand field of the first
        entry in `transcript`.
    offset : int
        Position of the start of the transcript in genome coordinates
    genome_intervals : list of tuples of int
        Coordinates of exons (or introns) in genome space as the difference
        from `offset`. These are sorted in transcript order (see below)
    transcript_intervals : list of tuples of int  
        Coordinates of exons (or introns) in transcript space. That is
        absolute distance from transcription start site after splicing.
    length : int
        Total length of intervals (exons or introns) in the transcript

    Notes
    -----

    Imagine the following transcript:

        chr1  protein_coding  exon  100  108   .  -  .  transcript_id "t1"; gene_id "g1";
        chr1  protein_coding  exon  112  119   .  -  .  transcript_id "t1"; gene_id "g1";
        chr1  protein_coding  exon  100  108   .  -  .  transcript_id "t1"; gene_id "g1";      

    We can visualise the relationship between the different coordinate
    domains as below:

        Genome coordinates:    1         1         1         1
                               0         1         2         3       
                               0123456789012345678901234567890
        Transcript:            |<<<<<<|----|<<<<<|-----|<<<<<|
        Transcript Coords:      2             1              0
                               10987654    3210987     6543210
          with `introns=True`:         8765       43210   

    Thus the intervals representing the exons in the transcript domain are
    (0, 7), (7,14), (14, 22), and the genome base 115 corresponds to
    transcript base 10. 

    

    TranscriptCoordInterconverter.genome2transcript should be the
    interverse of TranscriptCoordInterconverter.transcript2genome.

    That is if

        myConverter = TranscriptCoordInterverter(transcript)
    
    then
    
        myConverter.genome2transcript(myConverter.transcript2genome(x)) == x
    
    and

        myConverter.transcript2genome(myConverter.genome2transcript(x)) == x
    '''

    def __init__(self, transcript, introns=False):
        ''' Pre compute the conversions for each exon '''

        if not introns:
            intervals = GTF.asRanges(transcript, feature="exon")
        else:
            intervals = GTF.toIntronIntervals(transcript)
        
        # get strand
        self.strand = transcript[0].strand

        # store transcript_id
        self.transcript_id = transcript[0].transcript_id

        # sort the exons into "transcript" order
        if self.strand == "-":
            intervals.sort(reverse=True)
            intervals = [(y-1, x-1) for x, y in intervals]
        else:
            intervals.sort(reverse=False)

        self.offset = intervals[0][0]
        self.genome_intervals = [map(abs, (x-self.offset, y-self.offset))
                                 for x, y in intervals]

        interval_sizes = [abs(y-x) for x, y in intervals]

        total = 0
        transcript_intervals = [None]*len(interval_sizes)

        for i in range(len(interval_sizes)):
            transcript_intervals[i] = (total,
                                       interval_sizes[i] + total)
            total += interval_sizes[i]
        
        self.transcript_intervals = transcript_intervals
        self.length = transcript_intervals[-1][1]

    def genome2transcript(self, pos):
        '''Convert genome coordinate into transcript coordinates.

        Can be a single coordinate or a array-like of coordinates

        Parameters
        ----------
        pos : int or array-like or int
            positions, in the genome domain, to be converted
        
        Returns
        -------
        int or numpy.array
            The position, or positions converted into the transcript
            domain.

        Raises
        ------
        ValueError
            If the supplied genome position is not in the transcript.
            This could be because it falls into one of the introns
            (or exons if the converter was created with ``introns=True``,
            or because the requested coordinates are before the start or
            after the end of the transcript.

        See Also
        --------
        transcript2genome : The inverse of this operation
        genome_interval2transcript : Convert intervals rather than single 
            positions

        Notes
        -----

        A key point to be aware of is that this function converts positions
        not intervals. Because of the zero-based half-open nature of python
        coordinates, you can't just convert the start and end positions
        into the transcript space. Use :method:`genome_interval2transcript`
        for this.

        Passing an array ensures that the transcript is only
        searched once, ensuring O(n) performance rather than
        O(nlogn)'''

        if len(pos) == 0:
            return np.array([])

        try:
            relative_pos = pos - self.offset
        except TypeError:
            relative_pos = np.array(pos) - self.offset
        
        if self.strand == "-":
            relative_pos = relative_pos * -1

        ordering = np.argsort(relative_pos)
        relative_pos = np.sort(relative_pos)

        # pre allocate results list for speed
        try:
            results = np.zeros(len(relative_pos))
        except TypeError:
            relative_pos = np.array([relative_pos])
            results = np.zeros(1)

        i = 0
        i_max = len(relative_pos)

        # do linear search for correct exon
        for exon, interval in enumerate(self.genome_intervals):

            if relative_pos[i] < interval[0]:

                raise ValueError("Position %i is not in transcript %s" %
                                 (pos[i], self.transcript_id))
            
            while relative_pos[i] < interval[1]:
                
                pos_within_exon = relative_pos[i]-interval[0]
                transcript_exon = self.transcript_intervals[exon]
                transcript_position = transcript_exon[0] + pos_within_exon
                
                results[i] = transcript_position
                i += 1
                if i == i_max:
                    return results[ordering]

        # exon has not been found
       
        raise ValueError("Position %i (%i relative) is not in transcript %s\n exons are %s" %
                         (pos[i], relative_pos[i], self.transcript_id, self.genome_intervals))

    def transcript2genome(self, pos):
        '''Convert transcript coordinates into genome coordinates.

        Can be a single coordinate or a array-like of coordinates

        Parameters
        ----------
        pos : int or array-like or int
            positions, in the transcript domain, to be converted
        
        Returns
        -------
        int or numpy.array
            The position, or positions converted into the genome
            domain.

        Raises
        ------
        ValueError
            If the supplied genome position is not in the transcript.
            This would generatlly be because the supplied genome is
            either negative or greater than the length of the transcript.

        See Also
        --------
        genome2transcript : The inverse of this operation
        transcript_interval2genome_intervals : Convert intervals rather than
        single positions

        Notes
        -----

        A key point to be aware of is that this function converts positions
        not intervals. Because of the zero-based half-open nature of python
        coordinates, you can't just convert the start and end positions
        into the transcript space. Use 
        :method:`transcript_interval2genome_intervals` for this.

        Passing an array ensures that the transcript is only
        searched once, ensuring O(n) performance rather than
        O(nlogn)'''
        

        try:
            if len(pos) == 0:
                return np.array([])
        except TypeError:
            pos = np.array([pos])

        # Converting a list is only efficient if the list is ordered
        # however want to be able to return list in the same order it
        # arrived, so remember the order and then sort.
        ordering = np.argsort(pos)
        pos = np.sort(pos)

        # pre allocate results list for speed
       
        results = np.zeros(len(pos))
        
        i = 0
        i_max = len(pos)

        # do linear search for correct exon
        for exon, interval in enumerate(self.transcript_intervals):

            while pos[i] < interval[1]:
                pos_within_exon = pos[i] - interval[0]
                genome_exon = self.genome_intervals[exon]
                relative_genome_position = genome_exon[0] + pos_within_exon

                if self.strand == "-":
                    results[i] = (self.offset - relative_genome_position)
                    i += 1
                else:
                    results[i] = (self.offset + relative_genome_position)
                    i += 1

                if i == i_max:
                    return results[ordering]
  
        # beyond the end of the transcript
        ValueError("Transcript postion %i outside of transcript %s" %
                   (pos[i], self.transcript_id))

    def transcript_interval2genome_intervals(self, interval):
        '''Convert an interval in transcript coordinates and convert to
        a list of intervals in genome coordinates.

        Returns a list because a single interval might cross several
        exons, and the returned list of intervals would exclude the 
        intronic sequence.

        Parameters
        ----------
        interval : tuple of int
            Tuple with zero-based half open interval of form (start, end)
            in the transcript domain.

        Returns
        -------
        list of tuples
            List of zero-based, half open (start, end) tuples that encompas
            the same bases as described by `interval` but in the genome
            domain.

        Raises
        ------
        ValueError
            If the supplied strart or end is not in the transcript.

        See Also
        --------
        transcript2genome : Does the actaul conversion
        genome_interval2transcript : Almost the inverse of this

        Notes
        -----

        Because this method returns possibly discontinous intervals
        that will always only contain exonic regions (or only intronic if
        the converter was created with ``introns=True``), it is not quite
        guarenteed to be the inverse of genome_interval2transcript. This 
        is because a single interval that spans both introns and exons 
        can be passed to that method (as long as both start and end are
        exonic), and will be converted to a single interval that covers
        the exon bases, but converting the same interval back would give
        to intervals covering only the exonic parts.
        '''
        

        outlist = []
        for exon in self.transcript_intervals:
            if interval[0] < exon[1]:
                start = interval[0]
                if interval[1] <= exon[1]:
                    outlist.append((start, interval[1]))
                    break
                else:
                    outlist.append((start, exon[1]))
                    interval = (exon[1], interval[1])
       
        genome_list = [tuple(self.transcript2genome((x, y-1))) for
                       x, y in outlist]
        
        # these intervals are zero based-closed. Need to make half open

        if self.strand == "+":
            genome_list = [(x, y+1) for x, y in genome_list]
        else:
            genome_list = [(y, x+1) for x, y in genome_list]

        return sorted(genome_list)

    def genome_interval2transcript(self, interval):
        '''Convert an interval in genomic coordinates into an interval
        in transcript-coordinates.

        Parameters
        ----------
        interval : tuple of int
            Tuple with zero-based half open interval of form 
        (``start``, ``end``) in the genome domain. ``start`` < ``end``

        Returns
        -------
        tuple of int
            Half open (start, end) tuple starts and ends at the same bases
            as the interval described in `interval`, but in transcript 
            domain coordinates. 

        Raises
        ------
        ValueError
            If the supplied strart or end is not in the transcript.

        See Also
        --------
        genome2transcript : Does the actaul conversion
        genome_interval2transcript : Almost the inverse of this

        Notes
        -----

        This is not quite the inverse of 
        :method:`transcript_interval2genome_intervals`, because of how
        intervals that split across introns are handled. See
        :method:`transcript_interval2genome_intervals` for details of the
        difference.

        .. warning::
            This method current has a known issue where if the interval
            includes the last base of the transcripts (one the +ve strand)
            or the first base (on the -ve strand), an error will occur. I
            aim to fix this before release. 

        '''
        
        transcript_list = self.genome2transcript(interval)

        if self.strand == "+":
            return sorted(transcript_list)
        else:
            # half open
            transcript_list = transcript_list[0] + 1, transcript_list[1] + 1
            return sorted(transcript_list)
        
        
##################################################
def randomiseSites(profile, start, end, keep_dist=True):
    '''Randomise clipped sites within an interval.

    If keep_dist is true, then reads on the same base are kept togehter,
    preverving the distribution of per-base read counts.

    Parameters
    ----------
    profile : pandas.Series
        Cross-link profile to be randomised. Index is base, the value is
        the number of cross-links at that base.
    start : int
        Lowest bases at which allow randomised bases to fall.
    end : int
        Highest base at which to allow randomised bases to fall.
    keep_dist : bool, optional
        Maintain the count-per-base distribution by moving cross-links on
        the same base together. 

    Returns
    -------
    pandas.Series
        Randomised profile, in sparse format.

    
'''

    if keep_dist:

        profile = profile.copy()
        profile.index = np.random.choice(
            np.arange(start, end), profile.size, replace=False)
        profile = profile.sort_index()
        return profile

    else:
        randomised = np.random.choice(
            np.arange(start, end), profile.sum(), replace=True)
        idx, counts = np.unique(randomised, return_counts=True)
        randomised = pd.Series(counts, index=idx).sort_index()
        return randomised


##################################################
def spread(profile, bases, reindex=True, right_bases=None):
    '''Extend cross-link sites in both directions.

    By default the cross-links are "spread" by the same amount in both
    directions. However, providing `right_bases` will make the spreading
    happen `bases` in the left direction and `right_bases` in the right
    direction. 

    Parameters
    ----------
    profile : pandas.Series
        Cross-link profile with positions to be spread
    bases : int
        Number of bases to spread the cross-link sites by. operates both
        left and right unless `right_bases` is provided.
    reindex : bool, optional
        Should the profile be reindexed before spreading. Only set
        ``False`` if the profile has already been reindexed (see below).
    right_bases : int, optional
        If set with extend `bases` in the left direction and `right_bases`
        in the right direction. 

    Returns
    -------
    pandas.Series
        The profile of the spread crosslinked bases. This will not be in 
        sparse form (will contain 0s).

    Notes
    -----

    The `reindex` parameter is provided as a covenience for when this has
    already been done. The following would need to be done if 
    ``reindex=False``:

        start = int(profile.index.min() - window)
        end = int(profile.index.max() + window+1)
        profile = profile.reindex(np.arange(start, end), fill_value=0)

    '''
    
    if right_bases:
        window = bases+right_bases
    else:
        window = 2 * bases + 1
        right_bases = bases

    if reindex:
        start = int(profile.index.min() - window)
        end = int(profile.index.max() + window+1)
        profile = profile.reindex(np.arange(start, end), fill_value=0)

    result = pd.rolling_sum(profile, window=window, center=False).dropna()
    result.index = result.index - (right_bases + 1)
    return result


##################################################
def rand_apply(profile, exon, n, func, keep_dist=False,
               *args, **kwargs):
    '''Randomise a profile multiple times and apply a function
    to each randomised profile.
<<<<<<< HEAD

    Parameters
    ----------
    

        :param profile: a profile with the number of reads at each base
        :type profile: pandas.Series
        :param exon: a GTF entry specifiying the boundaries to randomiseSites
                     between.
        :type exon: CGAT.GTF.Entry
        :param n: The number of randomisations to apply
        :param func: The function to apply to each randomisation
        :param keep_dist: Keep the read-per-base distribution constant

        :rtype: pandas.Series or pandas.DataFrame

=======
    
    Parameters
    ----------
    profile : pandas.Series
        profile to randomise, as produced by a *_getter function. 
    exon : CGAT.GTF.Entry or iCLIP.LiteExon
        Object with :attribute:`start` and :attribute:`end` specifying the
        boundaries to randomise between.
    n : int
        The number of randomisations to perform
    func : callable
        A function-like object to call on each randomised profile. The
        profile will be passed as the first argument to the function.
    keep_dist : bool, optional
        Maintain cross-links-per-base distribution when randomising
    *args, **kwargs : 
        Further arguments to `func`
        
    Returns
    -------
    pandas.Series or pandas.DataFrame
        Return type depends on the return type of `func`. Generally a 
        Series with the entries as the same return type as `func`. However,
        if `func` returns Series and all series are of the same length, 
        a pandas.DataFrame may be returned.
        
    See Also
    --------
    randomiseSites : Does the actual work of randomising.
      
>>>>>>> f0fcae88
    '''

    dummy = pd.Series(range(n))
 
    def _inner_func(x):
        rand = randomiseSites(profile, exon.start, exon.end,
                              keep_dist=keep_dist)
        return func(rand, *args, **kwargs)

    return dummy.apply(_inner_func)

<|MERGE_RESOLUTION|>--- conflicted
+++ resolved
@@ -547,24 +547,6 @@
                *args, **kwargs):
     '''Randomise a profile multiple times and apply a function
     to each randomised profile.
-<<<<<<< HEAD
-
-    Parameters
-    ----------
-    
-
-        :param profile: a profile with the number of reads at each base
-        :type profile: pandas.Series
-        :param exon: a GTF entry specifiying the boundaries to randomiseSites
-                     between.
-        :type exon: CGAT.GTF.Entry
-        :param n: The number of randomisations to apply
-        :param func: The function to apply to each randomisation
-        :param keep_dist: Keep the read-per-base distribution constant
-
-        :rtype: pandas.Series or pandas.DataFrame
-
-=======
     
     Parameters
     ----------
@@ -595,7 +577,6 @@
     --------
     randomiseSites : Does the actual work of randomising.
       
->>>>>>> f0fcae88
     '''
 
     dummy = pd.Series(range(n))
